--- conflicted
+++ resolved
@@ -127,13 +127,10 @@
             print("Using solver '%s'" % solver)
             print("Solving for %i variables." % len(self.varlocs))
 
-<<<<<<< HEAD
+        tic = time()
         original_stdout = sys.stdout
         self.solver_log = SolverLog()  # NOTE: SIDE EFFECTS
         sys.stdout = self.solver_log   # CAPTURING STDOUT
-=======
-        tic = time()
->>>>>>> b2c66a61
         solver_out = solverfn(c=self.cs, A=self.A, p_idxs=self.p_idxs,
                               k=self.k, *args, **kwargs)
         sys.stdout = original_stdout   # RETURNING STDOUT
@@ -180,7 +177,7 @@
             print ("result packing took %.2g%% of solve time" %
                    ((time() - tic) / soltime * 100))
         tic = time()
-        
+
         if solver_out.get("status", None) not in ["optimal", "OPTIMAL"]:
             raise RuntimeWarning("final status of solver '%s' was '%s', "
                                  "not 'optimal'." %
@@ -192,7 +189,7 @@
                                  " in the 'result' attribute\n"
                                  "(model.program.result)"
                                  " and its raw output in 'solver_out'.")
-        
+
         self.check_solution(result)
         if verbosity > 1:
             print ("solution checking took %.2g%% of solve time" %
