--- conflicted
+++ resolved
@@ -1,6 +1,5 @@
 """Scripts for running unit tests"""
 import unittest
-<<<<<<< HEAD
 TESTS = []
 
 from gpkit.tests import t_sub
@@ -23,30 +22,6 @@
 
 from gpkit.tests import t_gp_solution_array
 TESTS += t_gp_solution_array.TESTS
-=======
-_TESTS = []
-
-from .t_sub import _TESTS as t_sub
-_TESTS += t_sub
-
-from .t_vars import _TESTS as t_vars
-_TESTS += t_vars
-
-from .t_nomials import _TESTS as t_nomials
-_TESTS += t_nomials
-
-from .t_constraints import _TESTS as t_constraints
-_TESTS += t_constraints
-
-from .t_posy_array import _TESTS as t_posy_array
-_TESTS += t_posy_array
-
-from .t_geometric_program import _TESTS as t_geometric_program
-_TESTS += t_geometric_program
-
-from .t_gp_solution_array import _TESTS as t_gp_solution_array
-_TESTS += t_gp_solution_array
->>>>>>> a3843555
 
 
 import gpkit
@@ -62,7 +37,6 @@
 
 
 def run(xmloutput=False):
-<<<<<<< HEAD
     """Run all gpkit unit tests.
 
     Arguments
@@ -75,32 +49,26 @@
 
     for t in TESTS:
         suite.addTests(loader.loadTestsFromTestCase(t))
-=======
-    _SUITE = unittest.TestSuite()
-    _LOADER = unittest.TestLoader()
-    for t in _TESTS:
-        _SUITE.addTests(_LOADER.loadTestsFromTestCase(t))
->>>>>>> a3843555
 
     if xmloutput:
         import xmlrunner
-        xmlrunner.XMLTestRunner(output='test_reports').run(_SUITE)
+        xmlrunner.XMLTestRunner(output='test_reports').run(suite)
     else:
-        unittest.TextTestRunner(verbosity=2).run(_SUITE)
+        unittest.TextTestRunner(verbosity=2).run(suite)
 
     print("\n######################################################################")
     print("Running with units disabled:")
     gpkit.disable_units()
 
-    _SUITE = unittest.TestSuite()
-    _LOADER = unittest.TestLoader()
-    for t in _TESTS:
-        _SUITE.addTests(_LOADER.loadTestsFromTestCase(t))
+    suite = unittest.TestSuite()
+    loader = unittest.TestLoader()
+    for t in TESTS:
+        suite.addTests(loader.loadTestsFromTestCase(t))
 
     if xmloutput:
-        xmlrunner.XMLTestRunner(output='test_reports_nounits').run(_SUITE)
+        xmlrunner.XMLTestRunner(output='test_reports_nounits').run(suite)
     else:
-        unittest.TextTestRunner(verbosity=1).run(_SUITE)
+        unittest.TextTestRunner(verbosity=1).run(suite)
 
 if __name__ == '__main__':
     run()