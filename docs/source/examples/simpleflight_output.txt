SINGLE
======

Cost
----
 303.1 [N] 

Free Variables
--------------
  A : 8.46              aspect ratio             
C_D : 0.02059           Drag coefficient of wing 
C_L : 0.4988            Lift coefficent of wing  
C_f : 0.003599          skin friction coefficient
  D : 303.1      [N]    total drag force         
 Re : 3.675e+06         Reynold's number         
  S : 16.44      [m**2] total wing area          
  V : 38.15      [m/s]  cruising speed           
  W : 7341       [N]    total aircraft weight    
W_w : 2401       [N]    wing weight              

Constants
---------
             (CDA0) : 0.031     [m**2]    fuselage drag area              
(\frac{S}{S_{wet}}) : 2.05                wetted area ratio               
          C_{L,max} : 1.5                 max CL with flaps down          
            N_{ult} : 3.8                 ultimate load factor            
            V_{min} : 22        [m/s]     takeoff speed                   
                W_0 : 4940      [N]       aircraft weight excluding wing  
     W_{W_{coeff1}} : 8.71e-05  [1/m]     Wing Weight Coefficent 1        
     W_{W_{coeff2}} : 45.24     [Pa]      Wing Weight Coefficent 2        
                \mu : 1.78e-05  [kg/m/s]  viscosity of air                
                \pi : 3.142               half of the circle constant     
               \rho : 1.23      [kg/m**3] density of air                  
               \tau : 0.12                airfoil thickness to chord ratio
                  e : 0.95                Oswald efficiency factor        
                  k : 1.2                 form factor                     

Sensitivities
-------------
                W_0 : 1.011   aircraft weight excluding wing  
                  k : 0.4299  form factor                     
(\frac{S}{S_{wet}}) : 0.4299  wetted area ratio               
     W_{W_{coeff1}} : 0.2903  Wing Weight Coefficent 1        
            N_{ult} : 0.2903  ultimate load factor            
     W_{W_{coeff2}} : 0.1303  Wing Weight Coefficent 2        
             (CDA0) : 0.09156 fuselage drag area              
                \mu : 0.08599 viscosity of air                
          C_{L,max} : -0.1839 max CL with flaps down          
               \rho : -0.2269 density of air                  
               \tau : -0.2903 airfoil thickness to chord ratio
            V_{min} : -0.3678 takeoff speed                   
                  e : -0.4785 Oswald efficiency factor        
                \pi : -0.4785 half of the circle constant     

SWEEP
=====

Cost
----
 [ 315       361       ] [N] 

Sweep Variables
---------------
V : [ 45        55       ]  [m/s] cruising speed

Free Variables
--------------
  A : [ 7.26      5.71     ]         aspect ratio             
C_D : [ 0.0164    0.0136   ]         Drag coefficient of wing 
C_L : [ 0.359     0.24     ]         Lift coefficent of wing  
C_f : [ 0.00345   0.00326  ]         skin friction coefficient
  D : [ 315       361      ]  [N]    total drag force         
 Re : [ 4.53e+06  6.01e+06 ]         Reynold's number         
  S : [ 15.4      14.3     ]  [m**2] total wing area          
  W : [ 6.87e+03  6.39e+03 ]  [N]    total aircraft weight    
W_w : [ 1.93e+03  1.45e+03 ]  [N]    wing weight              

Constants
---------
             (CDA0) : 0.031     [m**2]    fuselage drag area              
(\frac{S}{S_{wet}}) : 2.05                wetted area ratio               
          C_{L,max} : 1.5                 max CL with flaps down          
            N_{ult} : 3.8                 ultimate load factor            
            V_{min} : 22        [m/s]     takeoff speed                   
                W_0 : 4940      [N]       aircraft weight excluding wing  
     W_{W_{coeff1}} : 8.71e-05  [1/m]     Wing Weight Coefficent 1        
     W_{W_{coeff2}} : 45.24     [Pa]      Wing Weight Coefficent 2        
                \mu : 1.78e-05  [kg/m/s]  viscosity of air                
                \pi : 3.142               half of the circle constant     
               \rho : 1.23      [kg/m**3] density of air                  
               \tau : 0.12                airfoil thickness to chord ratio
                  e : 0.95                Oswald efficiency factor        
                  k : 1.2                 form factor                     

Sensitivities
-------------
<<<<<<< HEAD
             (CDA0) : [ 0.123     0.16     ] fuselage drag area              
(\frac{S}{S_{wet}}) : [ 0.517     0.591    ] wetted area ratio               
          C_{L,max} : [ -0.324    -0.449   ] max CL with flaps down          
            N_{ult} : [ 0.206     0.127    ] ultimate load factor            
                  V : [ 0.453     0.886    ] cruising speed                  
            V_{min} : [ -0.647    -0.898   ] takeoff speed                   
                W_0 : [ 0.929     0.844    ] aircraft weight excluding wing  
     W_{W_{coeff1}} : [ 0.206     0.127    ] Wing Weight Coefficent 1        
     W_{W_{coeff2}} : [ 0.116     0.102    ] Wing Weight Coefficent 2        
                \mu : [ 0.103     0.118    ] viscosity of air                
                \pi : [ -0.361    -0.249   ] half of the circle constant     
               \rho : [ -0.148    -0.065   ] density of air                  
               \tau : [ -0.206    -0.127   ] airfoil thickness to chord ratio
                  e : [ -0.361    -0.249   ] Oswald efficiency factor        
                  k : [ 0.517     0.591    ] form factor                     
=======
                W_0 : [ 0.919     0.947     0.845     0.847    ] aircraft weight excluding wing  
                  V : [ 0.589     0.249     0.975     0.746    ] cruising speed                  
                  k : [ 0.561     0.454     0.63      0.536    ] form factor                     
(\frac{S}{S_{wet}}) : [ 0.561     0.454     0.63      0.536    ] wetted area ratio               
     W_{W_{coeff1}} : [ 0.179     0.247     0.108     0.155    ] Wing Weight Coefficent 1        
            N_{ult} : [ 0.179     0.247     0.108     0.155    ] ultimate load factor            
             (CDA0) : [ 0.114     0.131     0.146     0.177    ] fuselage drag area              
     W_{W_{coeff2}} : [ 0.141     0.0911    0.126     0.0787   ] Wing Weight Coefficent 2        
                \mu : [ 0.112     0.0907    0.126     0.107    ] viscosity of air                
               \rho : [ -0.172    -0.129    -0.097    -0.0331  ] density of air                  
               \tau : [ -0.179    -0.247    -0.108    -0.155   ] airfoil thickness to chord ratio
                  e : [ -0.325    -0.415    -0.225    -0.287   ] Oswald efficiency factor        
                \pi : [ -0.325    -0.415    -0.225    -0.287   ] half of the circle constant     
          C_{L,max} : [ -0.411    -0.207    -0.521    -0.353   ] max CL with flaps down          
            V_{min} : [ -0.822    -0.415    -1.04     -0.705   ] takeoff speed                   
>>>>>>> 4ef538f1
<|MERGE_RESOLUTION|>--- conflicted
+++ resolved
@@ -7,50 +7,50 @@
 
 Free Variables
 --------------
-  A : 8.46              aspect ratio             
-C_D : 0.02059           Drag coefficient of wing 
-C_L : 0.4988            Lift coefficent of wing  
-C_f : 0.003599          skin friction coefficient
-  D : 303.1      [N]    total drag force         
- Re : 3.675e+06         Reynold's number         
-  S : 16.44      [m**2] total wing area          
-  V : 38.15      [m/s]  cruising speed           
-  W : 7341       [N]    total aircraft weight    
-W_w : 2401       [N]    wing weight              
+None : 8.46              aspect ratio             
+None : 303.1      [N]    total drag force         
+None : 0.003599          skin friction coefficient
+None : 0.4988            Lift coefficent of wing  
+None : 3.675e+06         Reynold's number         
+None : 16.44      [m**2] total wing area          
+None : 7341       [N]    total aircraft weight    
+None : 38.15      [m/s]  cruising speed           
+None : 2401       [N]    wing weight              
+None : 0.02059           Drag coefficient of wing 
 
 Constants
 ---------
-             (CDA0) : 0.031     [m**2]    fuselage drag area              
-(\frac{S}{S_{wet}}) : 2.05                wetted area ratio               
-          C_{L,max} : 1.5                 max CL with flaps down          
-            N_{ult} : 3.8                 ultimate load factor            
-            V_{min} : 22        [m/s]     takeoff speed                   
-                W_0 : 4940      [N]       aircraft weight excluding wing  
-     W_{W_{coeff1}} : 8.71e-05  [1/m]     Wing Weight Coefficent 1        
-     W_{W_{coeff2}} : 45.24     [Pa]      Wing Weight Coefficent 2        
-                \mu : 1.78e-05  [kg/m/s]  viscosity of air                
-                \pi : 3.142               half of the circle constant     
-               \rho : 1.23      [kg/m**3] density of air                  
-               \tau : 0.12                airfoil thickness to chord ratio
-                  e : 0.95                Oswald efficiency factor        
-                  k : 1.2                 form factor                     
+None : 2.05                wetted area ratio               
+None : 0.95                Oswald efficiency factor        
+None : 1.23      [kg/m**3] density of air                  
+None : 3.142               half of the circle constant     
+None : 1.2                 form factor                     
+None : 0.12                airfoil thickness to chord ratio
+None : 1.78e-05  [kg/m/s]  viscosity of air                
+None : 0.031     [m**2]    fuselage drag area              
+None : 22        [m/s]     takeoff speed                   
+None : 45.24     [Pa]      Wing Weight Coefficent 2        
+None : 8.71e-05  [1/m]     Wing Weight Coefficent 1        
+None : 1.5                 max CL with flaps down          
+None : 3.8                 ultimate load factor            
+None : 4940      [N]       aircraft weight excluding wing  
 
 Sensitivities
 -------------
-                W_0 : 1.011   aircraft weight excluding wing  
-                  k : 0.4299  form factor                     
-(\frac{S}{S_{wet}}) : 0.4299  wetted area ratio               
-     W_{W_{coeff1}} : 0.2903  Wing Weight Coefficent 1        
-            N_{ult} : 0.2903  ultimate load factor            
-     W_{W_{coeff2}} : 0.1303  Wing Weight Coefficent 2        
-             (CDA0) : 0.09156 fuselage drag area              
-                \mu : 0.08599 viscosity of air                
-          C_{L,max} : -0.1839 max CL with flaps down          
-               \rho : -0.2269 density of air                  
-               \tau : -0.2903 airfoil thickness to chord ratio
-            V_{min} : -0.3678 takeoff speed                   
-                  e : -0.4785 Oswald efficiency factor        
-                \pi : -0.4785 half of the circle constant     
+None : 1.011   aircraft weight excluding wing  
+None : 0.4299  form factor                     
+None : 0.4299  wetted area ratio               
+None : 0.2903  ultimate load factor            
+None : 0.2903  Wing Weight Coefficent 1        
+None : 0.1303  Wing Weight Coefficent 2        
+None : 0.09156 fuselage drag area              
+None : 0.08599 viscosity of air                
+None : -0.1839 max CL with flaps down          
+None : -0.2269 density of air                  
+None : -0.2903 airfoil thickness to chord ratio
+None : -0.3678 takeoff speed                   
+None : -0.4785 half of the circle constant     
+None : -0.4785 Oswald efficiency factor        
 
 SWEEP
 =====
@@ -61,69 +61,51 @@
 
 Sweep Variables
 ---------------
-V : [ 45        55       ]  [m/s] cruising speed
+None : [ 45        55       ]  [m/s] cruising speed
 
 Free Variables
 --------------
-  A : [ 7.26      5.71     ]         aspect ratio             
-C_D : [ 0.0164    0.0136   ]         Drag coefficient of wing 
-C_L : [ 0.359     0.24     ]         Lift coefficent of wing  
-C_f : [ 0.00345   0.00326  ]         skin friction coefficient
-  D : [ 315       361      ]  [N]    total drag force         
- Re : [ 4.53e+06  6.01e+06 ]         Reynold's number         
-  S : [ 15.4      14.3     ]  [m**2] total wing area          
-  W : [ 6.87e+03  6.39e+03 ]  [N]    total aircraft weight    
-W_w : [ 1.93e+03  1.45e+03 ]  [N]    wing weight              
+None : [ 7.26      5.71     ]         aspect ratio             
+None : [ 315       361      ]  [N]    total drag force         
+None : [ 0.00345   0.00326  ]         skin friction coefficient
+None : [ 0.359     0.24     ]         Lift coefficent of wing  
+None : [ 4.53e+06  6.01e+06 ]         Reynold's number         
+None : [ 15.4      14.3     ]  [m**2] total wing area          
+None : [ 6.87e+03  6.39e+03 ]  [N]    total aircraft weight    
+None : [ 1.93e+03  1.45e+03 ]  [N]    wing weight              
+None : [ 0.0164    0.0136   ]         Drag coefficient of wing 
 
 Constants
 ---------
-             (CDA0) : 0.031     [m**2]    fuselage drag area              
-(\frac{S}{S_{wet}}) : 2.05                wetted area ratio               
-          C_{L,max} : 1.5                 max CL with flaps down          
-            N_{ult} : 3.8                 ultimate load factor            
-            V_{min} : 22        [m/s]     takeoff speed                   
-                W_0 : 4940      [N]       aircraft weight excluding wing  
-     W_{W_{coeff1}} : 8.71e-05  [1/m]     Wing Weight Coefficent 1        
-     W_{W_{coeff2}} : 45.24     [Pa]      Wing Weight Coefficent 2        
-                \mu : 1.78e-05  [kg/m/s]  viscosity of air                
-                \pi : 3.142               half of the circle constant     
-               \rho : 1.23      [kg/m**3] density of air                  
-               \tau : 0.12                airfoil thickness to chord ratio
-                  e : 0.95                Oswald efficiency factor        
-                  k : 1.2                 form factor                     
+None : 2.05                wetted area ratio               
+None : 0.95                Oswald efficiency factor        
+None : 1.23      [kg/m**3] density of air                  
+None : 3.142               half of the circle constant     
+None : 1.2                 form factor                     
+None : 0.12                airfoil thickness to chord ratio
+None : 1.78e-05  [kg/m/s]  viscosity of air                
+None : 0.031     [m**2]    fuselage drag area              
+None : 22        [m/s]     takeoff speed                   
+None : 45.24     [Pa]      Wing Weight Coefficent 2        
+None : 8.71e-05  [1/m]     Wing Weight Coefficent 1        
+None : 1.5                 max CL with flaps down          
+None : 3.8                 ultimate load factor            
+None : 4940      [N]       aircraft weight excluding wing  
 
 Sensitivities
 -------------
-<<<<<<< HEAD
-             (CDA0) : [ 0.123     0.16     ] fuselage drag area              
-(\frac{S}{S_{wet}}) : [ 0.517     0.591    ] wetted area ratio               
-          C_{L,max} : [ -0.324    -0.449   ] max CL with flaps down          
-            N_{ult} : [ 0.206     0.127    ] ultimate load factor            
-                  V : [ 0.453     0.886    ] cruising speed                  
-            V_{min} : [ -0.647    -0.898   ] takeoff speed                   
-                W_0 : [ 0.929     0.844    ] aircraft weight excluding wing  
-     W_{W_{coeff1}} : [ 0.206     0.127    ] Wing Weight Coefficent 1        
-     W_{W_{coeff2}} : [ 0.116     0.102    ] Wing Weight Coefficent 2        
-                \mu : [ 0.103     0.118    ] viscosity of air                
-                \pi : [ -0.361    -0.249   ] half of the circle constant     
-               \rho : [ -0.148    -0.065   ] density of air                  
-               \tau : [ -0.206    -0.127   ] airfoil thickness to chord ratio
-                  e : [ -0.361    -0.249   ] Oswald efficiency factor        
-                  k : [ 0.517     0.591    ] form factor                     
-=======
-                W_0 : [ 0.919     0.947     0.845     0.847    ] aircraft weight excluding wing  
-                  V : [ 0.589     0.249     0.975     0.746    ] cruising speed                  
-                  k : [ 0.561     0.454     0.63      0.536    ] form factor                     
-(\frac{S}{S_{wet}}) : [ 0.561     0.454     0.63      0.536    ] wetted area ratio               
-     W_{W_{coeff1}} : [ 0.179     0.247     0.108     0.155    ] Wing Weight Coefficent 1        
-            N_{ult} : [ 0.179     0.247     0.108     0.155    ] ultimate load factor            
-             (CDA0) : [ 0.114     0.131     0.146     0.177    ] fuselage drag area              
-     W_{W_{coeff2}} : [ 0.141     0.0911    0.126     0.0787   ] Wing Weight Coefficent 2        
-                \mu : [ 0.112     0.0907    0.126     0.107    ] viscosity of air                
-               \rho : [ -0.172    -0.129    -0.097    -0.0331  ] density of air                  
-               \tau : [ -0.179    -0.247    -0.108    -0.155   ] airfoil thickness to chord ratio
-                  e : [ -0.325    -0.415    -0.225    -0.287   ] Oswald efficiency factor        
-                \pi : [ -0.325    -0.415    -0.225    -0.287   ] half of the circle constant     
-          C_{L,max} : [ -0.411    -0.207    -0.521    -0.353   ] max CL with flaps down          
-            V_{min} : [ -0.822    -0.415    -1.04     -0.705   ] takeoff speed                   
->>>>>>> 4ef538f1
+None : [ 0.929     0.844    ] aircraft weight excluding wing  
+None : [ 0.453     0.886    ] cruising speed                  
+None : [ 0.517     0.591    ] form factor                     
+None : [ 0.517     0.591    ] wetted area ratio               
+None : [ 0.206     0.127    ] Wing Weight Coefficent 1        
+None : [ 0.206     0.127    ] ultimate load factor            
+None : [ 0.123     0.16     ] fuselage drag area              
+None : [ 0.103     0.118    ] viscosity of air                
+None : [ 0.116     0.102    ] Wing Weight Coefficent 2        
+None : [ -0.148    -0.065   ] density of air                  
+None : [ -0.206    -0.127   ] airfoil thickness to chord ratio
+None : [ -0.361    -0.249   ] half of the circle constant     
+None : [ -0.361    -0.249   ] Oswald efficiency factor        
+None : [ -0.324    -0.449   ] max CL with flaps down          
+None : [ -0.647    -0.898   ] takeoff speed                   
